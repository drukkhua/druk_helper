name: Bot CI/CD

on:
  push:
    branches: [ main ]
  pull_request:
    branches: [ main ]

jobs:
  lint-and-test:
    runs-on: ubuntu-latest

    steps:
    - uses: actions/checkout@v4

    - name: Set up Python 3.11
      uses: actions/setup-python@v4
      with:
        python-version: 3.11

    - name: Install dependencies
      run: |
        python -m pip install --upgrade pip
        pip install -r requirements.txt
        pip install -r requirements_dev.txt

    - name: Lint with flake8 (critical errors)
      run: |
<<<<<<< HEAD
        flake8 --config .flake8 *.py tests/ --count --select=E9,F63,F7,F82 --show-source --statistics
=======
        # Stop the build if there are Python syntax errors or undefined names
        flake8 --config .flake8 *.py tests/ --count --select=E9,F63,F7,F82 --show-source --statistics
        # Exit-zero treats all errors as warnings. The GitHub editor is 127 chars wide
        flake8 --config .flake8 *.py tests/ --count --exit-zero --max-complexity=10 --max-line-length=100 --statistics
>>>>>>> 8fb270c3

    - name: Lint with flake8 (full check)
      run: |
<<<<<<< HEAD
        flake8 --config .flake8 *.py tests/ --count --exit-zero --max-complexity=10 --max-line-length=100 --statistics
=======
        black --check --diff *.py tests/
>>>>>>> 8fb270c3

    - name: Check code formatting with black
      run: |
<<<<<<< HEAD
        black --check --diff --line-length 100 *.py tests/

    # Isort убран - слишком капризный для внутреннего проекта
    # - name: Check import sorting with isort
    #   run: |
    #     isort --check-only --diff *.py tests/
=======
        isort --check-only --diff *.py tests/

    - name: Type checking with mypy
      run: |
        mypy *.py tests/ --ignore-missing-imports
      continue-on-error: true
>>>>>>> 8fb270c3

    - name: Type checking with mypy (informational)
      run: |
        mypy *.py tests/ --ignore-missing-imports
      continue-on-error: true

    - name: Security check with bandit (informational)
      run: |
        bandit -r . -c pyproject.toml
      continue-on-error: true

    - name: Check vulnerabilities with safety
      run: |
        safety check --file requirements.txt
      continue-on-error: true

    - name: Run tests
      run: |
        pytest tests/ -v --tb=short
      env:
        PYTHONPATH: .<|MERGE_RESOLUTION|>--- conflicted
+++ resolved
@@ -1,14 +1,77 @@
-name: Bot CI/CD
+name: CI/CD Pipeline
 
 on:
   push:
-    branches: [ main ]
+    branches: [ main, develop ]
   pull_request:
-    branches: [ main ]
+    branches: [ main, develop ]
 
 jobs:
-  lint-and-test:
+  test:
     runs-on: ubuntu-latest
+    strategy:
+      matrix:
+        python-version: ["3.9", "3.10", "3.11", "3.12"]
+
+    steps:
+    - uses: actions/checkout@v4
+
+    - name: Set up Python ${{ matrix.python-version }}
+      uses: actions/setup-python@v4
+      with:
+        python-version: ${{ matrix.python-version }}
+
+    - name: Cache pip dependencies
+      uses: actions/cache@v3
+      with:
+        path: ~/.cache/pip
+        key: ${{ runner.os }}-pip-${{ hashFiles('**/requirements.txt') }}
+        restore-keys: |
+          ${{ runner.os }}-pip-
+
+    - name: Install dependencies
+      run: |
+        python -m pip install --upgrade pip
+        pip install -r requirements.txt
+        pip install -r requirements_dev.txt
+
+    - name: Lint with flake8
+      run: |
+        # Stop the build if there are Python syntax errors or undefined names
+        flake8 --config .flake8 *.py handlers.py tests/ --count --select=E9,F63,F7,F82 --show-source --statistics
+        # Exit-zero treats all errors as warnings. The GitHub editor is 127 chars wide
+        flake8 --config .flake8 *.py handlers.py tests/ --count --exit-zero --max-complexity=10 --max-line-length=100 --statistics
+
+    - name: Check code formatting with black
+      run: |
+        black --check --diff *.py handlers.py tests/
+
+    - name: Check import sorting with isort
+      run: |
+        isort --check-only --diff *.py handlers.py tests/
+
+    - name: Type checking with mypy
+      run: |
+        mypy *.py handlers.py tests/ --ignore-missing-imports
+      continue-on-error: true
+
+    - name: Run tests with pytest
+      run: |
+        pytest tests/ -v --tb=short --cov=. --cov-report=xml --cov-report=html
+      env:
+        PYTHONPATH: .
+
+    - name: Upload coverage to Codecov
+      uses: codecov/codecov-action@v3
+      with:
+        file: ./coverage.xml
+        flags: unittests
+        name: codecov-umbrella
+        fail_ci_if_error: false
+
+  security:
+    runs-on: ubuntu-latest
+    needs: test
 
     steps:
     - uses: actions/checkout@v4
@@ -21,63 +84,83 @@
     - name: Install dependencies
       run: |
         python -m pip install --upgrade pip
-        pip install -r requirements.txt
-        pip install -r requirements_dev.txt
+        pip install bandit safety
 
-    - name: Lint with flake8 (critical errors)
+    - name: Security scan with bandit
       run: |
-<<<<<<< HEAD
-        flake8 --config .flake8 *.py tests/ --count --select=E9,F63,F7,F82 --show-source --statistics
-=======
-        # Stop the build if there are Python syntax errors or undefined names
-        flake8 --config .flake8 *.py tests/ --count --select=E9,F63,F7,F82 --show-source --statistics
-        # Exit-zero treats all errors as warnings. The GitHub editor is 127 chars wide
-        flake8 --config .flake8 *.py tests/ --count --exit-zero --max-complexity=10 --max-line-length=100 --statistics
->>>>>>> 8fb270c3
-
-    - name: Lint with flake8 (full check)
-      run: |
-<<<<<<< HEAD
-        flake8 --config .flake8 *.py tests/ --count --exit-zero --max-complexity=10 --max-line-length=100 --statistics
-=======
-        black --check --diff *.py tests/
->>>>>>> 8fb270c3
-
-    - name: Check code formatting with black
-      run: |
-<<<<<<< HEAD
-        black --check --diff --line-length 100 *.py tests/
-
-    # Isort убран - слишком капризный для внутреннего проекта
-    # - name: Check import sorting with isort
-    #   run: |
-    #     isort --check-only --diff *.py tests/
-=======
-        isort --check-only --diff *.py tests/
-
-    - name: Type checking with mypy
-      run: |
-        mypy *.py tests/ --ignore-missing-imports
-      continue-on-error: true
->>>>>>> 8fb270c3
-
-    - name: Type checking with mypy (informational)
-      run: |
-        mypy *.py tests/ --ignore-missing-imports
+        bandit -r . -c pyproject.toml -f json -o bandit-report.json
       continue-on-error: true
 
-    - name: Security check with bandit (informational)
+    - name: Check for known security vulnerabilities
       run: |
-        bandit -r . -c pyproject.toml
+        safety check --file requirements.txt --json --output safety-report.json
       continue-on-error: true
 
-    - name: Check vulnerabilities with safety
+    - name: Upload security reports
+      uses: actions/upload-artifact@v3
+      with:
+        name: security-reports
+        path: |
+          bandit-report.json
+          safety-report.json
+
+  build:
+    runs-on: ubuntu-latest
+    needs: [test, security]
+    if: github.ref == 'refs/heads/main'
+
+    steps:
+    - uses: actions/checkout@v4
+
+    - name: Set up Python 3.11
+      uses: actions/setup-python@v4
+      with:
+        python-version: 3.11
+
+    - name: Install build dependencies
       run: |
-        safety check --file requirements.txt
-      continue-on-error: true
+        python -m pip install --upgrade pip
+        pip install build
 
-    - name: Run tests
+    - name: Build package
       run: |
-        pytest tests/ -v --tb=short
-      env:
-        PYTHONPATH: .+        python -m build
+
+    - name: Upload build artifacts
+      uses: actions/upload-artifact@v3
+      with:
+        name: dist-files
+        path: dist/
+
+  deploy:
+    runs-on: ubuntu-latest
+    needs: build
+    if: github.ref == 'refs/heads/main' && github.event_name == 'push'
+
+    steps:
+    - uses: actions/checkout@v4
+
+    - name: Download build artifacts
+      uses: actions/download-artifact@v3
+      with:
+        name: dist-files
+        path: dist/
+
+    - name: Deploy to staging
+      run: |
+        echo "Deploying to staging environment..."
+        # Add your deployment commands here
+        # For example: scp, rsync, docker deploy, etc.
+
+    - name: Health check
+      run: |
+        echo "Running health checks..."
+        # Add health check commands here
+        # For example: curl health endpoint, test bot connectivity, etc.
+
+    - name: Notify deployment
+      if: success()
+      run: |
+        echo "Deployment successful!"
+        # Add notification logic here
+        # For example: Slack notification, email, etc.